--- conflicted
+++ resolved
@@ -62,11 +62,8 @@
                                               dtype=dtype, name=name, trainable=trainable)
 
         self.prior = prior
-<<<<<<< HEAD
         self.prior_on_constrained = prior_on_constrained
         self._transform = transform
-=======
->>>>>>> e2572c56
 
     def log_prior(self, evaluate_on_constrained: bool = True):
         """ Prior probability density.
