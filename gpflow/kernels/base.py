--- conflicted
+++ resolved
@@ -73,23 +73,12 @@
         """
         dims = self.active_dims
         if isinstance(dims, slice):
-<<<<<<< HEAD
-            # TODO(@awav): Convert when TF2.0 whill support proper slicing.
-            # X = X[..., dims]
-            # Y = Y[..., dims] if Y is not None else X
-            X = tf.gather(X, dims, axis=-1)
-            Y = tf.gather(Y, dims, axis=-1) if Y is not None else X
-            return X, Y
-        Y = Y if Y is not None else X
-
-=======
             X = X[..., dims]
             Y = Y[..., dims] if Y is not None else X
         elif dims is not None:
             # TODO(@awav): Convert when TF2.0 whill support proper slicing.
             X = tf.gather(X, dims, axis=-1)
             Y = tf.gather(Y, dims, axis=-1) if Y is not None else X
->>>>>>> 7a2e151c
         return X, Y
 
     def slice_cov(self, cov: tf.Tensor) -> tf.Tensor:
