import numpy as np
import tensorflow as tf
import tensorflow_probability as tfp

<<<<<<< HEAD
from ..base import Module, Parameter
from ..util import default_int
=======
from ..base import Parameter
from ..utilities.defaults import default_int
>>>>>>> ae19ac80


class RobustMax(Module):
    """
    This class represent a multi-class inverse-link function. Given a vector
    f=[f_1, f_2, ... f_k], the result of the mapping is

    y = [y_1 ... y_k]

    with

    y_i = (1-eps)  i == argmax(f)
          eps/(k-1)  otherwise.
    """

    def __init__(self, num_classes, epsilon=1e-3, **kwargs):
        super().__init__(**kwargs)
        transform = tfp.bijectors.Sigmoid()
        prior = tfp.distributions.Beta(0.2, 5.)
        self.epsilon = Parameter(epsilon, transform=transform, prior=prior, trainable=False)
        self.num_classes = num_classes

    def __call__(self, F):
        i = tf.argmax(F, 1)
        return tf.one_hot(i, self.num_classes, tf.squeeze(1. - self.epsilon), tf.squeeze(self.eps_k1))

    @property
    def eps_k1(self):
        return self.epsilon / (self.num_classes - 1.)

    def prob_is_largest(self, Y, mu, var, gh_x, gh_w):
        Y = tf.cast(Y, default_int())
        # work out what the mean and variance is of the indicated latent function.
        oh_on = tf.cast(tf.one_hot(tf.reshape(Y, (-1, )), self.num_classes, 1., 0.), dtype=mu.dtype)
        mu_selected = tf.reduce_sum(oh_on * mu, 1)
        var_selected = tf.reduce_sum(oh_on * var, 1)

        # generate Gauss Hermite grid
        X = tf.reshape(mu_selected,
                       (-1, 1)) + gh_x * tf.reshape(tf.sqrt(tf.clip_by_value(2. * var_selected, 1e-10, np.inf)),
                                                    (-1, 1))

        # compute the CDF of the Gaussian between the latent functions and the grid (including the selected function)
        dist = (tf.expand_dims(X, 1) - tf.expand_dims(mu, 2)) / tf.expand_dims(
            tf.sqrt(tf.clip_by_value(var, 1e-10, np.inf)), 2)
        cdfs = 0.5 * (1.0 + tf.math.erf(dist / np.sqrt(2.0)))

        cdfs = cdfs * (1 - 2e-4) + 1e-4

        # blank out all the distances on the selected latent function
        oh_off = tf.cast(tf.one_hot(tf.reshape(Y, (-1, )), self.num_classes, 0., 1.), dtype=mu.dtype)
        cdfs = cdfs * tf.expand_dims(oh_off, 2) + tf.expand_dims(oh_on, 2)

        # take the product over the latent functions, and the sum over the GH grid.
        return tf.reduce_prod(cdfs, axis=[1]) @ tf.reshape(gh_w / np.sqrt(np.pi), (-1, 1))<|MERGE_RESOLUTION|>--- conflicted
+++ resolved
@@ -2,16 +2,11 @@
 import tensorflow as tf
 import tensorflow_probability as tfp
 
-<<<<<<< HEAD
-from ..base import Module, Parameter
-from ..util import default_int
-=======
 from ..base import Parameter
 from ..utilities.defaults import default_int
->>>>>>> ae19ac80
 
 
-class RobustMax(Module):
+class RobustMax(tf.Module):
     """
     This class represent a multi-class inverse-link function. Given a vector
     f=[f_1, f_2, ... f_k], the result of the mapping is
