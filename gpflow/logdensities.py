# Copyright 2016 James Hensman, alexggmatthews
#
# Licensed under the Apache License, Version 2.0 (the "License");
# you may not use this file except in compliance with the License.
# You may obtain a copy of the License at
#
# http://www.apache.org/licenses/LICENSE-2.0
#
# Unless required by applicable law or agreed to in writing, software
# distributed under the License is distributed on an "AS IS" BASIS,
# WITHOUT WARRANTIES OR CONDITIONS OF ANY KIND, either express or implied.
# See the License for the specific language governing permissions and
# limitations under the License.

import tensorflow as tf
import numpy as np
<<<<<<< HEAD
from .config import default_float
=======

from . import settings
from .misc import assert_tensor_ndim
>>>>>>> 44989ecc


def gaussian(x, mu, var):
    return -0.5 * (np.log(2 * np.pi) + tf.math.log(var) +
                   tf.square(mu - x) / var)


def lognormal(x, mu, var):
    lnx = tf.math.log(x)
    return gaussian(lnx, mu, var) - lnx


def bernoulli(x, p):
    return tf.math.log(tf.where(tf.equal(x, 1), p, 1 - p))


def poisson(x, lam):
    return x * tf.math.log(lam) - lam - tf.math.lgamma(x + 1.)


def exponential(x, scale):
    return -x / scale - tf.math.log(scale)


def gamma(x, shape, scale):
    return -shape * tf.math.log(scale) - tf.math.lgamma(shape) \
        + (shape - 1.) * tf.math.log(x) - x / scale


def student_t(x, mean, scale, df):
    df = tf.cast(df, default_float())
    const = tf.math.lgamma((df + 1.) * 0.5) - tf.math.lgamma(df * 0.5) \
        - 0.5 * (tf.math.log(tf.square(scale)) + tf.math.log(df) + np.log(np.pi))
    const = tf.cast(const, default_float())
    return const - 0.5 * (df + 1.) * \
        tf.math.log(1. + (1. / df) * (tf.square((x - mean) / scale)))


def beta(x, alpha, beta):
    # need to clip x, since log of 0 is nan...
    x = tf.clip_by_value(x, 1e-6, 1 - 1e-6)
    return (alpha - 1.) * tf.math.log(x) + (beta - 1.) * tf.math.log(1. - x) \
        + tf.math.lgamma(alpha + beta)\
        - tf.math.lgamma(alpha)\
        - tf.math.lgamma(beta)


def laplace(x, mu, sigma):
    return -tf.abs(mu - x) / sigma - tf.math.log(2. * sigma)


def multivariate_normal(x, mu, L):
    """
    Computes the log-density of a multivariate normal.
    :param x  : [N, 1] or [N, R] sample(s) for which we want the density
    :param mu : [N, 1] or [N, R] mean(s) of the normal distribution
    :param L  : [N, N] Cholesky decomposition of the covariance matrix
    :return p : (1,) or (R,) vector of log densities for each of the columns of x and/or mu

    x and mu are either vectors or matrices. If both are vectors [N, 1]:
    p[0] = log pdf(x) where x ~ N(mu, LL^T)
    If at least one is a matrix, we assume independence over the *columns*:
    the number of rows must match the size of L. Broadcasting behaviour:
    p[n] = log pdf of:
    x[n] ~ N(mu, LL^T) or x ~ N(mu[n], LL^T) or x[n] ~ N(mu[n], LL^T)
    """
<<<<<<< HEAD

    d = x - mu
    alpha = tf.linalg.triangular_solve(L, d, lower=True)
    num_dims = tf.cast(d.shape[0], L.dtype)
    p = -0.5 * tf.reduce_sum(tf.square(alpha), 0)
    p -= 0.5 * num_dims * np.log(2 * np.pi)
    p -= tf.reduce_sum(tf.math.log(tf.linalg.diag_part(L)))
    return p
=======
    with tf.control_dependencies([
            assert_tensor_ndim(x, 2, 'multivariate_normal requires the shape of x to be [N, R]'),
            assert_tensor_ndim(mu, 2, 'multivariate_normal requires the shape of mu to be [N, R]'),
            tf.assert_equal(tf.shape(L), [tf.shape(x)[0], tf.shape(x)[0]]),
            ]):
        d = x - mu
        alpha = tf.matrix_triangular_solve(L, d, lower=True)
        num_dims = tf.cast(tf.shape(d)[0], L.dtype)  # N
        p = - 0.5 * tf.reduce_sum(tf.square(alpha), axis=0)
        p -= 0.5 * num_dims * np.log(2 * np.pi)
        p -= tf.reduce_sum(tf.log(tf.matrix_diag_part(L)))
        return p
>>>>>>> 44989ecc
<|MERGE_RESOLUTION|>--- conflicted
+++ resolved
@@ -12,64 +12,60 @@
 # See the License for the specific language governing permissions and
 # limitations under the License.
 
+
 import tensorflow as tf
 import numpy as np
-<<<<<<< HEAD
-from .config import default_float
-=======
 
 from . import settings
 from .misc import assert_tensor_ndim
->>>>>>> 44989ecc
 
 
 def gaussian(x, mu, var):
-    return -0.5 * (np.log(2 * np.pi) + tf.math.log(var) +
-                   tf.square(mu - x) / var)
+    return -0.5 * (np.log(2 * np.pi) + tf.log(var) + tf.square(mu-x) / var)
 
 
 def lognormal(x, mu, var):
-    lnx = tf.math.log(x)
+    lnx = tf.log(x)
     return gaussian(lnx, mu, var) - lnx
 
 
 def bernoulli(x, p):
-    return tf.math.log(tf.where(tf.equal(x, 1), p, 1 - p))
+    return tf.log(tf.where(tf.equal(x, 1), p, 1-p))
 
 
 def poisson(x, lam):
-    return x * tf.math.log(lam) - lam - tf.math.lgamma(x + 1.)
+    return x * tf.log(lam) - lam - tf.lgamma(x + 1.)
 
 
 def exponential(x, scale):
-    return -x / scale - tf.math.log(scale)
+    return - x/scale - tf.log(scale)
 
 
 def gamma(x, shape, scale):
-    return -shape * tf.math.log(scale) - tf.math.lgamma(shape) \
-        + (shape - 1.) * tf.math.log(x) - x / scale
+    return -shape * tf.log(scale) - tf.lgamma(shape) \
+        + (shape - 1.) * tf.log(x) - x / scale
 
 
 def student_t(x, mean, scale, df):
-    df = tf.cast(df, default_float())
-    const = tf.math.lgamma((df + 1.) * 0.5) - tf.math.lgamma(df * 0.5) \
-        - 0.5 * (tf.math.log(tf.square(scale)) + tf.math.log(df) + np.log(np.pi))
-    const = tf.cast(const, default_float())
+    df = tf.cast(df, settings.float_type)
+    const = tf.lgamma((df + 1.) * 0.5) - tf.lgamma(df * 0.5) \
+        - 0.5 * (tf.log(tf.square(scale)) + tf.log(df) + np.log(np.pi))
+    const = tf.cast(const, settings.float_type)
     return const - 0.5 * (df + 1.) * \
-        tf.math.log(1. + (1. / df) * (tf.square((x - mean) / scale)))
+        tf.log(1. + (1. / df) * (tf.square((x - mean) / scale)))
 
 
 def beta(x, alpha, beta):
     # need to clip x, since log of 0 is nan...
-    x = tf.clip_by_value(x, 1e-6, 1 - 1e-6)
-    return (alpha - 1.) * tf.math.log(x) + (beta - 1.) * tf.math.log(1. - x) \
-        + tf.math.lgamma(alpha + beta)\
-        - tf.math.lgamma(alpha)\
-        - tf.math.lgamma(beta)
+    x = tf.clip_by_value(x, 1e-6, 1-1e-6)
+    return (alpha - 1.) * tf.log(x) + (beta - 1.) * tf.log(1. - x) \
+        + tf.lgamma(alpha + beta)\
+        - tf.lgamma(alpha)\
+        - tf.lgamma(beta)
 
 
 def laplace(x, mu, sigma):
-    return -tf.abs(mu - x) / sigma - tf.math.log(2. * sigma)
+    return - tf.abs(mu - x) / sigma - tf.log(2. * sigma)
 
 
 def multivariate_normal(x, mu, L):
@@ -87,16 +83,6 @@
     p[n] = log pdf of:
     x[n] ~ N(mu, LL^T) or x ~ N(mu[n], LL^T) or x[n] ~ N(mu[n], LL^T)
     """
-<<<<<<< HEAD
-
-    d = x - mu
-    alpha = tf.linalg.triangular_solve(L, d, lower=True)
-    num_dims = tf.cast(d.shape[0], L.dtype)
-    p = -0.5 * tf.reduce_sum(tf.square(alpha), 0)
-    p -= 0.5 * num_dims * np.log(2 * np.pi)
-    p -= tf.reduce_sum(tf.math.log(tf.linalg.diag_part(L)))
-    return p
-=======
     with tf.control_dependencies([
             assert_tensor_ndim(x, 2, 'multivariate_normal requires the shape of x to be [N, R]'),
             assert_tensor_ndim(mu, 2, 'multivariate_normal requires the shape of mu to be [N, R]'),
@@ -108,5 +94,4 @@
         p = - 0.5 * tf.reduce_sum(tf.square(alpha), axis=0)
         p -= 0.5 * num_dims * np.log(2 * np.pi)
         p -= tf.reduce_sum(tf.log(tf.matrix_diag_part(L)))
-        return p
->>>>>>> 44989ecc
+        return p