--- conflicted
+++ resolved
@@ -15,24 +15,15 @@
 import tensorflow as tf
 import numpy as np
 
-<<<<<<< HEAD
-from ..base import Parameter, positive
-from ..covariances import Kuu, Kuf
-from ..features import InducingPoints
-from ..util import default_jitter, default_float
-from ..likelihoods import Gaussian
-from ..kernels import RBF
-=======
 from .. import likelihoods
 from .. import kernels
 from .. import inducing_variables
->>>>>>> a28284b9
 
 from ..mean_functions import Zero
 from ..expectations import expectation
 from ..probability_distributions import DiagonalGaussian
 
-from .model import GPModel, GPModelOLD
+from .model import GPModel
 from .gpr import GPR
 
 
@@ -60,11 +51,7 @@
         if mean_function is None:
             mean_function = Zero()
         if kernel is None:
-<<<<<<< HEAD
-            kern = RBF(latent_dim, ard=True)
-=======
             kernel = kernels.SquaredExponential(latent_dim, ARD=True)
->>>>>>> a28284b9
         if X_mean is None:
             X_mean = PCA_reduce(Y, latent_dim)
         num_latent = X_mean.shape[1]
@@ -84,9 +71,6 @@
 
 
 class BayesianGPLVM(GPModel):
-<<<<<<< HEAD
-    def __init__(self, X_mean, X_var, Y, kernel, feature=None, X_prior_mean=None, X_prior_var=None):
-=======
     def __init__(self,
                  X_mean,
                  X_var,
@@ -96,7 +80,6 @@
                  Z=None,
                  X_prior_mean=None,
                  X_prior_var=None):
->>>>>>> a28284b9
         """
         Initialise Bayesian GPLVM object. This method only works with a Gaussian likelihood.
         :param X_mean: initial latent positions, size N (number of points) x Q (latent dimensions).
@@ -109,9 +92,6 @@
         :param X_prior_mean: prior mean used in KL term of bound. By default 0. Same size as X_mean.
         :param X_prior_var: pripor variance used in KL term of bound. By default 1.
         """
-<<<<<<< HEAD
-        GPModel.__init__(self, kernel, likelihood=Gaussian())
-=======
         GPModel.__init__(self,
                          X_mean,
                          Y,
@@ -119,14 +99,12 @@
                          likelihood=likelihoods.Gaussian(),
                          mean_function=Zero())
         del self.X  # in GPLVM this is a Param
->>>>>>> a28284b9
         self.X_mean = Parameter(X_mean)
         # diag_transform = transforms.DiagMatrix(X_var.shape[1])
         # self.X_var() = Parameter(diag_transform.forward(transforms.positive.backward(X_var)) if X_var.ndim == 2 else X_var,
         #                    diag_transform)
         assert X_var.ndim == 2
-        self.X_var = Parameter(X_var, transform=positive())
-        self.Y = Y
+        self.X_var = Parameter(X_var, transform=transforms.positive)
 
         self.num_data, self.num_latent = X_mean.shape
         self.output_dim = Y.shape[1]
@@ -135,10 +113,6 @@
         assert X_mean.shape[0] == Y.shape[0], 'X mean and Y must be same size.'
         assert X_var.shape[0] == Y.shape[0], 'X var and Y must be same size.'
 
-<<<<<<< HEAD
-        self.feature = InducingPoints(feature)
-
-=======
         # inducing points
         if Z is None:
             # By default we initialize by subset of initial latent points
@@ -147,7 +121,6 @@
         self.inducing_variable = inducing_variables.InducingPoints(Z)
 
         assert len(self.inducing_variable) == M
->>>>>>> a28284b9
         assert X_mean.shape[1] == self.num_latent
 
         # deal with parameters for the prior mean variance of X
@@ -166,29 +139,22 @@
         assert self.X_prior_var.shape[0] == self.num_data
         assert self.X_prior_var.shape[1] == self.num_latent
 
-    def log_likelihood(self):
+    def _build_likelihood(self):
         """
         Construct a tensorflow function to compute the bound on the marginal
         likelihood.
         """
-        pX = DiagonalGaussian(self.X_mean, self.X_var)
+        pX = DiagonalGaussian(self.X_mean(), self.X_var())
 
         num_inducing = len(self.inducing_variable)
         psi0 = tf.reduce_sum(expectation(pX, self.kernel))
-<<<<<<< HEAD
-        psi1 = expectation(pX, (self.kernel, self.feature))
-        psi2 = tf.reduce_sum(expectation(pX, (self.kernel, self.feature),
-                                         (self.kernel, self.feature)), axis=0)
-        cov_uu = Kuu(self.feature, self.kernel, jitter=default_jitter())
-=======
         psi1 = expectation(pX, (self.kernel, self.inducing_variable))
         psi2 = tf.reduce_sum(expectation(pX, (self.kernel, self.inducing_variable),
                                          (self.kernel, self.inducing_variable)),
                              axis=0)
         cov_uu = Kuu(self.inducing_variable, self.kernel, jitter=default_jitter())
->>>>>>> a28284b9
         L = tf.linalg.cholesky(cov_uu)
-        sigma2 = tf.cast(self.likelihood.variance, default_float())
+        sigma2 = self.likelihood.variance
         sigma = tf.sqrt(sigma2)
 
         # Compute intermediate matrices
@@ -204,21 +170,15 @@
             LB, tf.linalg.matmul(A, self.Y), lower=True) / sigma
 
         # KL[q(x) || p(x)]
-<<<<<<< HEAD
-        dX_var = self.X_var if len(self.X_var.get_shape()) == 2 else tf.linalg.diag_part(self.X_var)
-        NQ = tf.cast(tf.size(self.X_mean), default_float())
-=======
         dX_var = self.X_var() if len(
             self.X_var().get_shape()) == 2 else tf.linalg.diag_part(
                 self.X_var())
         NQ = tf.cast(tf.size(self.X_mean()), default_float())
->>>>>>> a28284b9
         D = tf.cast(tf.shape(self.Y)[1], default_float())
         KL = -0.5 * tf.reduce_sum(tf.math.log(dX_var)) \
              + 0.5 * tf.reduce_sum(tf.math.log(self.X_prior_var)) \
              - 0.5 * NQ \
-             + 0.5 * tf.reduce_sum(
-            (tf.square(self.X_mean - self.X_prior_mean) + dX_var) / self.X_prior_var)
+             + 0.5 * tf.reduce_sum((tf.square(self.X_mean() - self.X_prior_mean) + dX_var) / self.X_prior_var)
 
         # compute log marginal bound
         ND = tf.cast(tf.size(self.Y), default_float())
@@ -231,31 +191,20 @@
         bound -= KL
         return bound
 
-<<<<<<< HEAD
-    def predict_f(self, Xnew, full_cov=False, full_output_cov=False):
-=======
     def _build_predict(self, Xnew, full_cov=False):
->>>>>>> a28284b9
         """
         Compute the mean and variance of the latent function at some new points.
         Note that this is very similar to the SGPR prediction, for which
         there are notes in the SGPR notebook.
         :param Xnew: Point to predict at.
         """
-        pX = DiagonalGaussian(self.X_mean, self.X_var)
-
-<<<<<<< HEAD
-        num_inducing = len(self.feature)
-        psi1 = expectation(pX, (self.kernel, self.feature))
-        psi2 = tf.reduce_sum(expectation(pX, (self.kernel, self.feature),
-                                         (self.kernel, self.feature)), axis=0)
-=======
+        pX = DiagonalGaussian(self.X_mean(), self.X_var())
+
         num_inducing = len(self.inducing_variable)
         psi1 = expectation(pX, (self.kernel, self.inducing_variable))
         psi2 = tf.reduce_sum(expectation(pX, (self.kernel, self.inducing_variable),
                                          (self.kernel, self.inducing_variable)),
                              axis=0)
->>>>>>> a28284b9
         jitter = default_jitter()
         Kus = Kuf(self.inducing_variable, self.kernel, Xnew)
         sigma2 = self.likelihood.variance
@@ -280,7 +229,7 @@
             shape = tf.stack([1, 1, tf.shape(self.Y)[1]])
             var = tf.tile(tf.expand_dims(var, 2), shape)
         else:
-            var = self.kernel(Xnew, full=False) + tf.reduce_sum(tf.square(tmp2), 0) \
+            var = self.kernel(Xnew) + tf.reduce_sum(tf.square(tmp2), 0) \
                   - tf.reduce_sum(tf.square(tmp1), 0)
             shape = tf.stack([1, tf.shape(self.Y)[1]])
             var = tf.tile(tf.expand_dims(var, 1), shape)
