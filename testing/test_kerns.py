--- conflicted
+++ resolved
@@ -9,11 +9,10 @@
 
 class TestRbf(GPflowTestCase):
     def test_1d(self):
-<<<<<<< HEAD
         with self.test_session() as sess:
             lengthScale = 1.4
             variance = 2.3
-            kernel = GPflow.kernels.RBF(1)
+            kernel = gpflow.kernels.RBF(1)
             kernel.lengthscales = lengthScale
             kernel.variance = variance
             rng = np.random.RandomState(1)
@@ -33,7 +32,7 @@
     def evalKernelError(self, D, variance, weight_variances,
                         bias_variance, order, ARD, X_data):
         with self.test_session() as sess:
-            kernel = GPflow.kernels.ArcCosine(
+            kernel = gpflow.kernels.ArcCosine(
                 D,
                 order=order,
                 variance=variance,
@@ -67,7 +66,7 @@
             bias_variance = 0.6
             variance = 2.3
             ARD = False
-            orders = GPflow.kernels.ArcCosine.implemented_orders
+            orders = gpflow.kernels.ArcCosine.implemented_orders
 
             rng = np.random.RandomState(1)
             X_data = rng.randn(N, D)
@@ -83,7 +82,7 @@
             bias_variance = 1.9
             variance = 1e-2
             ARD = True
-            orders = GPflow.kernels.ArcCosine.implemented_orders
+            orders = gpflow.kernels.ArcCosine.implemented_orders
 
             rng = np.random.RandomState(1)
             X_data = rng.randn(N, D)
@@ -93,87 +92,7 @@
 
     def test_non_implemented_order(self):
         with self.test_session(), self.assertRaises(ValueError):
-            GPflow.kernels.ArcCosine(1, order=42)
-=======
-        lengthScale = 1.4
-        variance = 2.3
-        kernel = gpflow.kernels.RBF(1)
-        kernel.lengthscales = lengthScale
-        kernel.variance = variance
-        rng = np.random.RandomState(1)
-
-        x_free = tf.placeholder('float64')
-        kernel.make_tf_array(x_free)
-        X = tf.placeholder('float64')
-        X_data = rng.randn(3, 1)
-        reference_gram_matrix = referenceRbfKernel(X_data, lengthScale, variance)
-
-        with kernel.tf_mode():
-            gram_matrix = tf.Session().run(kernel.K(X), feed_dict={x_free: kernel.get_free_state(), X: X_data})
-        self.assertTrue(np.allclose(gram_matrix, reference_gram_matrix))
-
-
-class TestArcCosine(unittest.TestCase):
-    def evalKernelError(self, D, variance, weight_variances,
-                        bias_variance, order, ARD, X_data):
-        kernel = gpflow.kernels.ArcCosine(D,
-                                          order=order,
-                                          variance=variance,
-                                          weight_variances=weight_variances,
-                                          bias_variance=bias_variance,
-                                          ARD=ARD)
-        rng = np.random.RandomState(1)
-
-        x_free = tf.placeholder('float64')
-        kernel.make_tf_array(x_free)
-        X = tf.placeholder('float64')
-
-        if weight_variances is None:
-            weight_variances = 1.
-        reference_gram_matrix = referenceArcCosineKernel(X_data, order,
-                                                         weight_variances,
-                                                         bias_variance,
-                                                         variance)
-
-        with kernel.tf_mode():
-            gram_matrix = tf.Session().run(kernel.K(X), feed_dict={x_free: kernel.get_free_state(), X: X_data})
-
-        self.assertTrue(np.allclose(gram_matrix, reference_gram_matrix))
-
-    def test_1d(self):
-        D = 1
-        N = 3
-        weight_variances = 1.7
-        bias_variance = 0.6
-        variance = 2.3
-        ARD = False
-        orders = gpflow.kernels.ArcCosine.implemented_orders
-
-        rng = np.random.RandomState(1)
-        X_data = rng.randn(N, D)
-        for order in orders:
-            self.evalKernelError(D, variance, weight_variances,
-                                 bias_variance, order, ARD, X_data)
-
-    def test_3d(self):
-        D = 3
-        N = 8
-        weight_variances = np.array([0.4, 4.2, 2.3])
-        bias_variance = 1.9
-        variance = 1e-2
-        ARD = True
-        orders = gpflow.kernels.ArcCosine.implemented_orders
-
-        rng = np.random.RandomState(1)
-        X_data = rng.randn(N, D)
-        for order in orders:
-            self.evalKernelError(D, variance, weight_variances,
-                                bias_variance, order, ARD, X_data)
-
-    def test_non_implemented_order(self):
-        with self.assertRaises(ValueError):
             gpflow.kernels.ArcCosine(1, order=42)
->>>>>>> 91aa5884
 
     def test_weight_initializations(self):
         with self.test_session():
@@ -197,15 +116,9 @@
             D = 1
             N = 4
 
-<<<<<<< HEAD
             rng = np.random.RandomState(23)
             X_data = rng.rand(N, D)
-            kernel = GPflow.kernels.ArcCosine(D)
-=======
-        rng = np.random.RandomState(23)
-        X_data = rng.rand(N, D)
-        kernel = gpflow.kernels.ArcCosine(D)
->>>>>>> 91aa5884
+            kernel = gpflow.kernels.ArcCosine(D)
 
             x_free = tf.placeholder('float64')
             kernel.make_tf_array(x_free)
@@ -219,13 +132,9 @@
 
 class TestPeriodic(GPflowTestCase):
     def evalKernelError(self, D, lengthscale, variance, period, X_data):
-<<<<<<< HEAD
-        with self.test_session() as sess:
-            kernel = GPflow.kernels.PeriodicKernel(
+        with self.test_session() as sess:
+            kernel = gpflow.kernels.PeriodicKernel(
                 D, period=period, variance=variance, lengthscales=lengthscale)
-=======
-        kernel = gpflow.kernels.PeriodicKernel(D, period=period, variance=variance, lengthscales=lengthscale)
->>>>>>> 91aa5884
 
             x_free = tf.placeholder('float64')
             kernel.make_tf_array(x_free)
@@ -263,22 +172,13 @@
 
 class TestCoregion(GPflowTestCase):
     def setUp(self):
-<<<<<<< HEAD
         with self.test_session():
             self.rng = np.random.RandomState(0)
-            self.k = GPflow.kernels.Coregion(1, output_dim=3, rank=2)
+            self.k = gpflow.kernels.Coregion(1, output_dim=3, rank=2)
             self.k.W = self.rng.randn(3, 2)
             self.k.kappa = self.rng.rand(3) + 1.
             self.X = np.random.randint(0, 3, (10, 1))
             self.X2 = np.random.randint(0, 3, (12, 1))
-=======
-        self.rng = np.random.RandomState(0)
-        self.k = gpflow.kernels.Coregion(1, output_dim=3, rank=2)
-        self.k.W = self.rng.randn(3, 2)
-        self.k.kappa = self.rng.rand(3) + 1.
-        self.X = np.random.randint(0, 3, (10, 1))
-        self.X2 = np.random.randint(0, 3, (12, 1))
->>>>>>> 91aa5884
 
     def test_shape(self):
         with self.test_session():
@@ -294,13 +194,12 @@
             self.assertTrue(np.allclose(np.diag(K), Kdiag))
 
     def test_slice(self):
-<<<<<<< HEAD
         with self.test_session():
             # compute another kernel with additinoal inputs,
             # make sure out kernel is still okay.
             X = np.hstack((self.X, self.rng.randn(10, 1)))
-            k1 = GPflow.kernels.Coregion(1, 3, 2, active_dims=[0])
-            k2 = GPflow.kernels.RBF(1, active_dims=[1])
+            k1 = gpflow.kernels.Coregion(1, 3, 2, active_dims=[0])
+            k2 = gpflow.kernels.RBF(1, active_dims=[1])
             k = k1 * k2
             K1 = k.compute_K_symm(X)
             K2 = k1.compute_K_symm(X) * k2.compute_K_symm(X)  # slicing happens inside kernel
@@ -310,30 +209,12 @@
 class TestKernSymmetry(GPflowTestCase):
     def setUp(self):
         with self.test_session():
-            self.kernels = [GPflow.kernels.Constant,
-                            GPflow.kernels.Linear,
-                            GPflow.kernels.Polynomial,
-                            GPflow.kernels.ArcCosine]
-            self.kernels += GPflow.kernels.Stationary.__subclasses__()
+            self.kernels = [gpflow.kernels.Constant,
+                            gpflow.kernels.Linear,
+                            gpflow.kernels.Polynomial,
+                            gpflow.kernels.ArcCosine]
+            self.kernels += gpflow.kernels.Stationary.__subclasses__()
             self.rng = np.random.RandomState()
-=======
-        # compute another kernel with additinoal inputs, make sure out kernel is still okay.
-        X = np.hstack((self.X, self.rng.randn(10, 1)))
-        k1 = gpflow.kernels.Coregion(1, 3, 2, active_dims=[0])
-        k2 = gpflow.kernels.RBF(1, active_dims=[1])
-        k = k1 * k2
-        K1 = k.compute_K_symm(X)
-        K2 = k1.compute_K_symm(X) * k2.compute_K_symm(X)  # slicing happens inside kernel
-        self.assertTrue(np.allclose(K1, K2))
-
-
-class TestKernSymmetry(unittest.TestCase):
-    def setUp(self):
-        tf.reset_default_graph()
-        self.kernels = gpflow.kernels.Stationary.__subclasses__() + [gpflow.kernels.Constant, gpflow.kernels.Linear,
-                                                                     gpflow.kernels.Polynomial, gpflow.kernels.ArcCosine]
-        self.rng = np.random.RandomState()
->>>>>>> 91aa5884
 
     def test_1d(self):
         with self.test_session() as sess:
@@ -366,46 +247,26 @@
 
 class TestKernDiags(GPflowTestCase):
     def setUp(self):
-<<<<<<< HEAD
         with self.test_session():
             inputdim = 3
             rng = np.random.RandomState(1)
             self.X = tf.placeholder(tf.float64, [30, inputdim])
             self.X_data = rng.randn(30, inputdim)
-            self.kernels = [k(inputdim) for k in GPflow.kernels.Stationary.__subclasses__() +
-                            [GPflow.kernels.Constant,
-                             GPflow.kernels.Linear,
-                             GPflow.kernels.Polynomial]]
-            self.kernels.append(GPflow.kernels.RBF(inputdim) + GPflow.kernels.Linear(inputdim))
-            self.kernels.append(GPflow.kernels.RBF(inputdim) * GPflow.kernels.Linear(inputdim))
-            self.kernels.append(GPflow.kernels.RBF(inputdim) +
-                                GPflow.kernels.Linear(
+            self.kernels = [k(inputdim) for k in gpflow.kernels.Stationary.__subclasses__() +
+                            [gpflow.kernels.Constant,
+                             gpflow.kernels.Linear,
+                             gpflow.kernels.Polynomial]]
+            self.kernels.append(gpflow.kernels.RBF(inputdim) + gpflow.kernels.Linear(inputdim))
+            self.kernels.append(gpflow.kernels.RBF(inputdim) * gpflow.kernels.Linear(inputdim))
+            self.kernels.append(gpflow.kernels.RBF(inputdim) +
+                                gpflow.kernels.Linear(
                                     inputdim, ARD=True, variance=rng.rand(inputdim)))
-            self.kernels.append(GPflow.kernels.PeriodicKernel(inputdim))
-            self.kernels.extend(GPflow.kernels.ArcCosine(inputdim, order=order)
-                                for order in GPflow.kernels.ArcCosine.implemented_orders)
+            self.kernels.append(gpflow.kernels.PeriodicKernel(inputdim))
+            self.kernels.extend(gpflow.kernels.ArcCosine(inputdim, order=order)
+                                for order in gpflow.kernels.ArcCosine.implemented_orders)
 
             self.x_free = tf.placeholder('float64')
             [k.make_tf_array(self.x_free) for k in self.kernels]
-=======
-        tf.reset_default_graph()
-        inputdim = 3
-        rng = np.random.RandomState(1)
-        self.X = tf.placeholder(tf.float64, [30, inputdim])
-        self.X_data = rng.randn(30, inputdim)
-        self.kernels = [k(inputdim) for k in gpflow.kernels.Stationary.__subclasses__() +
-                        [gpflow.kernels.Constant, gpflow.kernels.Linear, gpflow.kernels.Polynomial]]
-        self.kernels.append(gpflow.kernels.RBF(inputdim) + gpflow.kernels.Linear(inputdim))
-        self.kernels.append(gpflow.kernels.RBF(inputdim) * gpflow.kernels.Linear(inputdim))
-        self.kernels.append(gpflow.kernels.RBF(inputdim) +
-                            gpflow.kernels.Linear(inputdim, ARD=True, variance=rng.rand(inputdim)))
-        self.kernels.append(gpflow.kernels.PeriodicKernel(inputdim))
-        self.kernels.extend(gpflow.kernels.ArcCosine(inputdim, order=order)
-                            for order in gpflow.kernels.ArcCosine.implemented_orders)
-
-        self.x_free = tf.placeholder('float64')
-        [k.make_tf_array(self.x_free) for k in self.kernels]
->>>>>>> 91aa5884
 
     def test(self):
         with self.test_session() as sess:
@@ -425,19 +286,11 @@
     """
 
     def setUp(self):
-<<<<<<< HEAD
-        with self.test_session():
-            self.rbf = GPflow.kernels.RBF(1)
-            self.lin = GPflow.kernels.Linear(1)
-            self.k = GPflow.kernels.RBF(1) + GPflow.kernels.Linear(1)
+        with self.test_session():
+            self.rbf = gpflow.kernels.RBF(1)
+            self.lin = gpflow.kernels.Linear(1)
+            self.k = gpflow.kernels.RBF(1) + gpflow.kernels.Linear(1)
             self.rng = np.random.RandomState(0)
-=======
-        tf.reset_default_graph()
-        self.rbf = gpflow.kernels.RBF(1)
-        self.lin = gpflow.kernels.Linear(1)
-        self.k = gpflow.kernels.RBF(1) + gpflow.kernels.Linear(1)
-        self.rng = np.random.RandomState(0)
->>>>>>> 91aa5884
 
     def test_sym(self):
         with self.test_session() as sess:
@@ -475,15 +328,9 @@
     """
 
     def setUp(self):
-<<<<<<< HEAD
-        with self.test_session():
-            self.k = GPflow.kernels.White(1)
+        with self.test_session():
+            self.k = gpflow.kernels.White(1)
             self.rng = np.random.RandomState(0)
-=======
-        tf.reset_default_graph()
-        self.k = gpflow.kernels.White(1)
-        self.rng = np.random.RandomState(0)
->>>>>>> 91aa5884
 
     def test(self):
         with self.test_session() as sess:
@@ -508,39 +355,22 @@
     """
 
     def setUp(self):
-<<<<<<< HEAD
         with self.test_session():
             self.rng = np.random.RandomState(0)
 
             self.X = self.rng.randn(20, 2)
             self.Z = self.rng.randn(10, 2)
 
-            kernels = [GPflow.kernels.Constant,
-                       GPflow.kernels.Linear,
-                       GPflow.kernels.Polynomial]
-            kernels += GPflow.kernels.Stationary.__subclasses__()
+            kernels = [gpflow.kernels.Constant,
+                       gpflow.kernels.Linear,
+                       gpflow.kernels.Polynomial]
+            kernels += gpflow.kernels.Stationary.__subclasses__()
             self.kernels = []
             for kernclass in kernels:
                 k1 = kernclass(1, active_dims=[0])
                 k2 = kernclass(1, active_dims=[1])
                 k3 = kernclass(1, active_dims=slice(0, 1))
                 self.kernels.append([k1, k2, k3])
-=======
-        self.rng = np.random.RandomState(0)
-        tf.reset_default_graph()
-
-        self.X = self.rng.randn(20, 2)
-        self.Z = self.rng.randn(10, 2)
-
-        kernels = gpflow.kernels.Stationary.__subclasses__() + [gpflow.kernels.Constant, gpflow.kernels.Linear,
-                                                                gpflow.kernels.Polynomial]
-        self.kernels = []
-        for kernclass in kernels:
-            k1 = kernclass(1, active_dims=[0])
-            k2 = kernclass(1, active_dims=[1])
-            k3 = kernclass(1, active_dims=slice(0, 1))
-            self.kernels.append([k1, k2, k3])
->>>>>>> 91aa5884
 
     def test_symm(self):
         with self.test_session():
@@ -565,23 +395,13 @@
 
 class TestProd(GPflowTestCase):
     def setUp(self):
-<<<<<<< HEAD
-        with self.test_session():
-            self.k1 = GPflow.kernels.Matern32(2)
-            self.k2 = GPflow.kernels.Matern52(2, lengthscales=0.3)
+        with self.test_session():
+            self.k1 = gpflow.kernels.Matern32(2)
+            self.k2 = gpflow.kernels.Matern52(2, lengthscales=0.3)
             self.k3 = self.k1 * self.k2
             self.x_free = tf.placeholder(tf.float64)
             self.X = tf.placeholder(tf.float64, [30, 2])
             self.X_data = np.random.randn(30, 2)
-=======
-        tf.reset_default_graph()
-        self.k1 = gpflow.kernels.Matern32(2)
-        self.k2 = gpflow.kernels.Matern52(2, lengthscales=0.3)
-        self.k3 = self.k1 * self.k2
-        self.x_free = tf.placeholder(tf.float64)
-        self.X = tf.placeholder(tf.float64, [30, 2])
-        self.X_data = np.random.randn(30, 2)
->>>>>>> 91aa5884
 
     def test_prod(self):
         with self.test_session() as sess, self.k1.tf_mode(), self.k2.tf_mode(), self.k3.tf_mode():
@@ -605,14 +425,13 @@
 
 class TestARDActiveProd(GPflowTestCase):
     def setUp(self):
-<<<<<<< HEAD
         with self.test_session():
             self.rng = np.random.RandomState(0)
 
             # k3 = k1 * k2
-            self.k1 = GPflow.kernels.RBF(3, active_dims=[0, 1, 3], ARD=True)
-            self.k2 = GPflow.kernels.RBF(1, active_dims=[2], ARD=True)
-            self.k3 = GPflow.kernels.RBF(4, ARD=True)
+            self.k1 = gpflow.kernels.RBF(3, active_dims=[0, 1, 3], ARD=True)
+            self.k2 = gpflow.kernels.RBF(1, active_dims=[2], ARD=True)
+            self.k3 = gpflow.kernels.RBF(4, ARD=True)
             self.k1.lengthscales = np.array([3.4, 4.5, 5.6])
             self.k2.lengthscales = 6.7
             self.k3.lengthscales = np.array([3.4, 4.5, 6.7, 5.6])
@@ -624,26 +443,6 @@
             self.k3a.make_tf_array(self.x_free)
             self.X = tf.placeholder('float64', [50, 4])
             self.X_data = np.random.randn(50, 4)
-=======
-        tf.reset_default_graph()
-        self.rng = np.random.RandomState(0)
-
-        # k3 = k1 * k2
-        self.k1 = gpflow.kernels.RBF(3, active_dims=[0, 1, 3], ARD=True)
-        self.k2 = gpflow.kernels.RBF(1, active_dims=[2], ARD=True)
-        self.k3 = gpflow.kernels.RBF(4, ARD=True)
-        self.k1.lengthscales = np.array([3.4, 4.5, 5.6])
-        self.k2.lengthscales = 6.7
-        self.k3.lengthscales = np.array([3.4, 4.5, 6.7, 5.6])
-        self.k3a = self.k1 * self.k2
-
-        # make kernel functions in python
-        self.x_free = tf.placeholder('float64')
-        self.k3.make_tf_array(self.x_free)
-        self.k3a.make_tf_array(self.x_free)
-        self.X = tf.placeholder('float64', [50, 4])
-        self.X_data = np.random.randn(50, 4)
->>>>>>> 91aa5884
 
     def test(self):
         with self.test_session() as sess, self.k3.tf_mode(), self.k3a.tf_mode():
@@ -658,12 +457,11 @@
 
 class TestKernNaming(GPflowTestCase):
     def test_no_nesting_1(self):
-<<<<<<< HEAD
-        with self.test_session():
-            k1 = GPflow.kernels.RBF(1)
-            k2 = GPflow.kernels.Linear(2)
+        with self.test_session():
+            k1 = gpflow.kernels.RBF(1)
+            k2 = gpflow.kernels.Linear(2)
             k3 = k1 + k2
-            k4 = GPflow.kernels.Matern32(1)
+            k4 = gpflow.kernels.Matern32(1)
             k5 = k3 + k4
             self.assertTrue(k5.rbf is k1)
             self.assertTrue(k5.linear is k2)
@@ -671,8 +469,8 @@
 
     def test_no_nesting_2(self):
         with self.test_session():
-            k1 = GPflow.kernels.RBF(1) + GPflow.kernels.Linear(2)
-            k2 = GPflow.kernels.Matern32(1) + GPflow.kernels.Matern52(2)
+            k1 = gpflow.kernels.RBF(1) + gpflow.kernels.Linear(2)
+            k2 = gpflow.kernels.Matern32(1) + gpflow.kernels.Matern52(2)
             k = k1 + k2
             self.assertTrue(hasattr(k, 'rbf'))
             self.assertTrue(hasattr(k, 'linear'))
@@ -681,83 +479,38 @@
 
     def test_simple(self):
         with self.test_session():
-            k1 = GPflow.kernels.RBF(1)
-            k2 = GPflow.kernels.Linear(2)
+            k1 = gpflow.kernels.RBF(1)
+            k2 = gpflow.kernels.Linear(2)
             k = k1 + k2
             self.assertTrue(k.rbf is k1)
             self.assertTrue(k.linear is k2)
 
     def test_duplicates_1(self):
         with self.test_session():
-            k1 = GPflow.kernels.Matern32(1)
-            k2 = GPflow.kernels.Matern32(43)
+            k1 = gpflow.kernels.Matern32(1)
+            k2 = gpflow.kernels.Matern32(43)
             k = k1 + k2
             self.assertTrue(k.matern32_1 is k1)
             self.assertTrue(k.matern32_2 is k2)
 
     def test_duplicates_2(self):
         with self.test_session():
-            k1 = GPflow.kernels.Matern32(1)
-            k2 = GPflow.kernels.Matern32(2)
-            k3 = GPflow.kernels.Matern32(3)
+            k1 = gpflow.kernels.Matern32(1)
+            k2 = gpflow.kernels.Matern32(2)
+            k3 = gpflow.kernels.Matern32(3)
             k = k1 + k2 + k3
             self.assertTrue(k.matern32_1 is k1)
             self.assertTrue(k.matern32_2 is k2)
             self.assertTrue(k.matern32_3 is k3)
-=======
-        k1 = gpflow.kernels.RBF(1)
-        k2 = gpflow.kernels.Linear(2)
-        k3 = k1 + k2
-        k4 = gpflow.kernels.Matern32(1)
-        k5 = k3 + k4
-        self.assertTrue(k5.rbf is k1)
-        self.assertTrue(k5.linear is k2)
-        self.assertTrue(k5.matern32 is k4)
-
-    def test_no_nesting_2(self):
-        k1 = gpflow.kernels.RBF(1) + gpflow.kernels.Linear(2)
-
-        k2 = gpflow.kernels.Matern32(1) + gpflow.kernels.Matern52(2)
-
-        k = k1 + k2
-        self.assertTrue(hasattr(k, 'rbf'))
-        self.assertTrue(hasattr(k, 'linear'))
-        self.assertTrue(hasattr(k, 'matern32'))
-        self.assertTrue(hasattr(k, 'matern52'))
-
-    def test_simple(self):
-        k1 = gpflow.kernels.RBF(1)
-        k2 = gpflow.kernels.Linear(2)
-        k = k1 + k2
-        self.assertTrue(k.rbf is k1)
-        self.assertTrue(k.linear is k2)
-
-    def test_duplicates_1(self):
-        k1 = gpflow.kernels.Matern32(1)
-        k2 = gpflow.kernels.Matern32(43)
-        k = k1 + k2
-        self.assertTrue(k.matern32_1 is k1)
-        self.assertTrue(k.matern32_2 is k2)
-
-    def test_duplicates_2(self):
-        k1 = gpflow.kernels.Matern32(1)
-        k2 = gpflow.kernels.Matern32(2)
-        k3 = gpflow.kernels.Matern32(3)
-        k = k1 + k2 + k3
-        self.assertTrue(k.matern32_1 is k1)
-        self.assertTrue(k.matern32_2 is k2)
-        self.assertTrue(k.matern32_3 is k3)
->>>>>>> 91aa5884
 
 
 class TestKernNamingProduct(GPflowTestCase):
     def test_no_nesting_1(self):
-<<<<<<< HEAD
-        with self.test_session():
-            k1 = GPflow.kernels.RBF(1)
-            k2 = GPflow.kernels.Linear(2)
+        with self.test_session():
+            k1 = gpflow.kernels.RBF(1)
+            k2 = gpflow.kernels.Linear(2)
             k3 = k1 * k2
-            k4 = GPflow.kernels.Matern32(1)
+            k4 = gpflow.kernels.Matern32(1)
             k5 = k3 * k4
             self.assertTrue(k5.rbf is k1)
             self.assertTrue(k5.linear is k2)
@@ -765,8 +518,8 @@
 
     def test_no_nesting_2(self):
         with self.test_session():
-            k1 = GPflow.kernels.RBF(1) * GPflow.kernels.Linear(2)
-            k2 = GPflow.kernels.Matern32(1) * GPflow.kernels.Matern52(2)
+            k1 = gpflow.kernels.RBF(1) * gpflow.kernels.Linear(2)
+            k2 = gpflow.kernels.Matern32(1) * gpflow.kernels.Matern52(2)
             k = k1 * k2
             self.assertTrue(hasattr(k, 'rbf'))
             self.assertTrue(hasattr(k, 'linear'))
@@ -775,73 +528,29 @@
 
     def test_simple(self):
         with self.test_session():
-            k1 = GPflow.kernels.RBF(1)
-            k2 = GPflow.kernels.Linear(2)
+            k1 = gpflow.kernels.RBF(1)
+            k2 = gpflow.kernels.Linear(2)
             k = k1 * k2
             self.assertTrue(k.rbf is k1)
             self.assertTrue(k.linear is k2)
 
     def test_duplicates_1(self):
         with self.test_session():
-            k1 = GPflow.kernels.Matern32(1)
-            k2 = GPflow.kernels.Matern32(43)
+            k1 = gpflow.kernels.Matern32(1)
+            k2 = gpflow.kernels.Matern32(43)
             k = k1 * k2
             self.assertTrue(k.matern32_1 is k1)
             self.assertTrue(k.matern32_2 is k2)
 
     def test_duplicates_2(self):
         with self.test_session():
-            k1 = GPflow.kernels.Matern32(1)
-            k2 = GPflow.kernels.Matern32(2)
-            k3 = GPflow.kernels.Matern32(3)
+            k1 = gpflow.kernels.Matern32(1)
+            k2 = gpflow.kernels.Matern32(2)
+            k3 = gpflow.kernels.Matern32(3)
             k = k1 * k2 * k3
             self.assertTrue(k.matern32_1 is k1)
             self.assertTrue(k.matern32_2 is k2)
             self.assertTrue(k.matern32_3 is k3)
-=======
-        k1 = gpflow.kernels.RBF(1)
-        k2 = gpflow.kernels.Linear(2)
-        k3 = k1 * k2
-        k4 = gpflow.kernels.Matern32(1)
-        k5 = k3 * k4
-        self.assertTrue(k5.rbf is k1)
-        self.assertTrue(k5.linear is k2)
-        self.assertTrue(k5.matern32 is k4)
-
-    def test_no_nesting_2(self):
-        k1 = gpflow.kernels.RBF(1) * gpflow.kernels.Linear(2)
-
-        k2 = gpflow.kernels.Matern32(1) * gpflow.kernels.Matern52(2)
-
-        k = k1 * k2
-        self.assertTrue(hasattr(k, 'rbf'))
-        self.assertTrue(hasattr(k, 'linear'))
-        self.assertTrue(hasattr(k, 'matern32'))
-        self.assertTrue(hasattr(k, 'matern52'))
-
-    def test_simple(self):
-        k1 = gpflow.kernels.RBF(1)
-        k2 = gpflow.kernels.Linear(2)
-        k = k1 * k2
-        self.assertTrue(k.rbf is k1)
-        self.assertTrue(k.linear is k2)
-
-    def test_duplicates_1(self):
-        k1 = gpflow.kernels.Matern32(1)
-        k2 = gpflow.kernels.Matern32(43)
-        k = k1 * k2
-        self.assertTrue(k.matern32_1 is k1)
-        self.assertTrue(k.matern32_2 is k2)
-
-    def test_duplicates_2(self):
-        k1 = gpflow.kernels.Matern32(1)
-        k2 = gpflow.kernels.Matern32(2)
-        k3 = gpflow.kernels.Matern32(3)
-        k = k1 * k2 * k3
-        self.assertTrue(k.matern32_1 is k1)
-        self.assertTrue(k.matern32_2 is k2)
-        self.assertTrue(k.matern32_3 is k3)
->>>>>>> 91aa5884
 
 
 class TestARDInit(GPflowTestCase):
@@ -851,27 +560,16 @@
     """
 
     def test_scalar(self):
-<<<<<<< HEAD
-        with self.test_session():
-            k1 = GPflow.kernels.RBF(3, lengthscales=2.3)
-            k2 = GPflow.kernels.RBF(3, lengthscales=np.ones(3) * 2.3)
+        with self.test_session():
+            k1 = gpflow.kernels.RBF(3, lengthscales=2.3)
+            k2 = gpflow.kernels.RBF(3, lengthscales=np.ones(3) * 2.3)
             self.assertTrue(np.all(k1.lengthscales.value == k2.lengthscales.value))
 
     def test_MLP(self):
         with self.test_session():
-            k1 = GPflow.kernels.ArcCosine(3, weight_variances=1.23, ARD=True)
-            k2 = GPflow.kernels.ArcCosine(3, weight_variances=np.ones(3) * 1.23, ARD=True)
+            k1 = gpflow.kernels.ArcCosine(3, weight_variances=1.23, ARD=True)
+            k2 = gpflow.kernels.ArcCosine(3, weight_variances=np.ones(3) * 1.23, ARD=True)
             self.assertTrue(np.all(k1.weight_variances.value == k2.weight_variances.value))
-=======
-        k1 = gpflow.kernels.RBF(3, lengthscales=2.3)
-        k2 = gpflow.kernels.RBF(3, lengthscales=np.ones(3) * 2.3)
-        self.assertTrue(np.all(k1.lengthscales.value == k2.lengthscales.value))
-
-    def test_MLP(self):
-        k1 = gpflow.kernels.ArcCosine(3, weight_variances=1.23, ARD=True)
-        k2 = gpflow.kernels.ArcCosine(3, weight_variances=np.ones(3) * 1.23, ARD=True)
-        self.assertTrue(np.all(k1.weight_variances.value == k2.weight_variances.value))
->>>>>>> 91aa5884
 
 if __name__ == "__main__":
     unittest.main()