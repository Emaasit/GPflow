--- conflicted
+++ resolved
@@ -41,7 +41,6 @@
        variables are 'collapsed' out, as in Titsias 2009)
     """
     def setUp(self):
-<<<<<<< HEAD
         with self.test_session():
             rng = np.random.RandomState(0)
             X = rng.rand(20, 1)*10
@@ -49,75 +48,40 @@
             Y = np.tile(Y, 2) # two identical columns
             self.Xtest = rng.rand(10, 1)*10
 
-            m1 = GPflow.gpr.GPR(
-                X, Y, kern=GPflow.kernels.RBF(1),
-                mean_function=GPflow.mean_functions.Constant())
-            m2 = GPflow.vgp.VGP(
-                X, Y, GPflow.kernels.RBF(1), likelihood=GPflow.likelihoods.Gaussian(),
-                mean_function=GPflow.mean_functions.Constant())
-            m3 = GPflow.svgp.SVGP(
-                X, Y, GPflow.kernels.RBF(1),
-                likelihood=GPflow.likelihoods.Gaussian(),
+            m1 = gpflow.gpr.GPR(
+                X, Y, kern=gpflow.kernels.RBF(1),
+                mean_function=gpflow.mean_functions.Constant())
+            m2 = gpflow.vgp.VGP(
+                X, Y, gpflow.kernels.RBF(1), likelihood=gpflow.likelihoods.Gaussian(),
+                mean_function=gpflow.mean_functions.Constant())
+            m3 = gpflow.svgp.SVGP(
+                X, Y, gpflow.kernels.RBF(1),
+                likelihood=gpflow.likelihoods.Gaussian(),
                 Z=X.copy(),
                 q_diag=False,
-                mean_function=GPflow.mean_functions.Constant())
+                mean_function=gpflow.mean_functions.Constant())
             m3.Z.fixed = True
-            m4 = GPflow.svgp.SVGP(
-                X, Y, GPflow.kernels.RBF(1),
-                likelihood=GPflow.likelihoods.Gaussian(),
+            m4 = gpflow.svgp.SVGP(
+                X, Y, gpflow.kernels.RBF(1),
+                likelihood=gpflow.likelihoods.Gaussian(),
                 Z=X.copy(), q_diag=False, whiten=True,
-                mean_function=GPflow.mean_functions.Constant())
+                mean_function=gpflow.mean_functions.Constant())
             m4.Z.fixed = True
-            m5 = GPflow.sgpr.SGPR(
-                X, Y, GPflow.kernels.RBF(1),
+            m5 = gpflow.sgpr.SGPR(
+                X, Y, gpflow.kernels.RBF(1),
                 Z=X.copy(),
-                mean_function=GPflow.mean_functions.Constant())
+                mean_function=gpflow.mean_functions.Constant())
 
             m5.Z.fixed = True
-            m6 = GPflow.sgpr.GPRFITC(
-                X, Y, GPflow.kernels.RBF(1), Z=X.copy(),
-                mean_function=GPflow.mean_functions.Constant())
+            m6 = gpflow.sgpr.GPRFITC(
+                X, Y, gpflow.kernels.RBF(1), Z=X.copy(),
+                mean_function=gpflow.mean_functions.Constant())
             m6.Z.fixed = True
             self.models = [m1, m2, m3, m4, m5, m6]
             for m in self.models:
                 m.optimize(disp=False, maxiter=300)
                 # TODO(awav): Instead of this hack the test must be splitted up
                 print('.')  # stop travis timing out
-=======
-        tf.reset_default_graph()
-        rng = np.random.RandomState(0)
-        X = rng.rand(20, 1)*10
-        Y = np.sin(X) + 0.9 * np.cos(X*1.6) + rng.randn(*X.shape) * 0.8
-        Y = np.tile(Y, 2) # two identical columns
-        self.Xtest = rng.rand(10, 1)*10
-
-        m1 = gpflow.gpr.GPR(X, Y, kern=gpflow.kernels.RBF(1),
-                            mean_function=gpflow.mean_functions.Constant())
-        m2 = gpflow.vgp.VGP(X, Y, gpflow.kernels.RBF(1), likelihood=gpflow.likelihoods.Gaussian(),
-                            mean_function=gpflow.mean_functions.Constant())
-        m3 = gpflow.svgp.SVGP(X, Y, gpflow.kernels.RBF(1),
-                              likelihood=gpflow.likelihoods.Gaussian(),
-                              Z=X.copy(), q_diag=False,
-                              mean_function=gpflow.mean_functions.Constant())
-        m3.Z.fixed = True
-        m4 = gpflow.svgp.SVGP(X, Y, gpflow.kernels.RBF(1),
-                              likelihood=gpflow.likelihoods.Gaussian(),
-                              Z=X.copy(), q_diag=False, whiten=True,
-                              mean_function=gpflow.mean_functions.Constant())
-        m4.Z.fixed = True
-        m5 = gpflow.sgpr.SGPR(X, Y, gpflow.kernels.RBF(1),
-                              Z=X.copy(),
-                              mean_function=gpflow.mean_functions.Constant())
-
-        m5.Z.fixed = True
-        m6 = gpflow.sgpr.GPRFITC(X, Y, gpflow.kernels.RBF(1), Z=X.copy(),
-                                 mean_function=gpflow.mean_functions.Constant())
-        m6.Z.fixed = True
-        self.models = [m1, m2, m3, m4, m5, m6]
-        for m in self.models:
-            m.optimize(disp=False, maxiter=300)
-            print('.')  # stop travis timing out
->>>>>>> 91aa5884
 
     def test_all(self):
         with self.test_session():
@@ -154,21 +118,12 @@
             Xs = np.random.randn(Ns, DX)
             Y = np.random.randn(N, DY)
 
-<<<<<<< HEAD
-            kern = GPflow.kernels.Matern52(DX)
-            likelihood = GPflow.likelihoods.StudentT()
-
-            m_svgp = GPflow.svgp.SVGP(X, Y, kern, likelihood, X.copy(),
+            kern = gpflow.kernels.Matern52(DX)
+            likelihood = gpflow.likelihoods.StudentT()
+
+            m_svgp = gpflow.svgp.SVGP(X, Y, kern, likelihood, X.copy(),
                                       whiten=True, q_diag=False)
-            m_vgp = GPflow.vgp.VGP(X, Y, kern, likelihood)
-=======
-        kern = gpflow.kernels.Matern52(DX)
-        likelihood = gpflow.likelihoods.StudentT()
-
-        m_svgp = gpflow.svgp.SVGP(X, Y, kern, likelihood, X.copy(),
-                                  whiten=True, q_diag=False)
-        m_vgp = gpflow.vgp.VGP(X, Y, kern, likelihood)
->>>>>>> 91aa5884
+            m_vgp = gpflow.vgp.VGP(X, Y, kern, likelihood)
 
             q_mu = np.random.randn(N, DY)
             q_sqrt = np.random.randn(N, N, DY)
@@ -197,21 +152,12 @@
             Xs = np.random.randn(Ns, DX)
             Y = np.random.randn(N, DY)
 
-<<<<<<< HEAD
-            kern = GPflow.kernels.Matern52(DX)
-            likelihood = GPflow.likelihoods.StudentT()
-
-            m_vgp = GPflow.vgp.VGP(X, Y, kern, likelihood)
-
-            m_vgp_oa = GPflow.vgp.VGP_opper_archambeau(X, Y, kern, likelihood)
-=======
-        kern = gpflow.kernels.Matern52(DX)
-        likelihood = gpflow.likelihoods.StudentT()
-
-        m_vgp = gpflow.vgp.VGP(X, Y, kern, likelihood)
-
-        m_vgp_oa = gpflow.vgp.VGP_opper_archambeau(X, Y, kern, likelihood)
->>>>>>> 91aa5884
+            kern = gpflow.kernels.Matern52(DX)
+            likelihood = gpflow.likelihoods.StudentT()
+
+            m_vgp = gpflow.vgp.VGP(X, Y, kern, likelihood)
+
+            m_vgp_oa = gpflow.vgp.VGP_opper_archambeau(X, Y, kern, likelihood)
 
             q_alpha = np.random.randn(N, DX)
             q_lambda = np.random.randn(N, DX)**2
@@ -219,30 +165,18 @@
             m_vgp_oa.q_alpha = q_alpha
             m_vgp_oa.q_lambda = q_lambda
 
-<<<<<<< HEAD
-            K = kern.compute_K_symm(X) + np.eye(N) * GPflow._settings.settings.numerics.jitter_level
+            K = kern.compute_K_symm(X) + np.eye(N) * gpflow._settings.settings.numerics.jitter_level
             L = np.linalg.cholesky(K)
             L_inv = np.linalg.inv(L)
             K_inv = np.linalg.inv(K)
-=======
-        K = kern.compute_K_symm(X) + np.eye(N) * gpflow._settings.settings.numerics.jitter_level
-        L = np.linalg.cholesky(K)
-        L_inv = np.linalg.inv(L)
-        K_inv = np.linalg.inv(K)
->>>>>>> 91aa5884
 
             mean = K.dot(q_alpha)
             prec_dnn = K_inv[None, :, :] + np.array([np.diag(l**2) for l in q_lambda.T])
             var_dnn = np.linalg.inv(prec_dnn)
 
-<<<<<<< HEAD
-            m_svgp_unwhitened = GPflow.svgp.SVGP(
+            m_svgp_unwhitened = gpflow.svgp.SVGP(
                 X, Y, kern, likelihood, X.copy(),
                 whiten=False, q_diag=False)
-=======
-        m_svgp_unwhitened = gpflow.svgp.SVGP(X, Y, kern, likelihood, X.copy(),
-                                             whiten=False, q_diag=False)
->>>>>>> 91aa5884
 
             m_svgp_unwhitened.q_mu = mean
             m_svgp_unwhitened.q_sqrt = np.transpose(np.linalg.cholesky(var_dnn), [1, 2, 0])
@@ -271,7 +205,6 @@
             assert np.allclose(pred_vgp[1], pred_svgp_unwhitened[1], rtol=1e-4)
 
     def test_recompile(self):
-<<<<<<< HEAD
         with self.test_session():
             N, DX, DY = 100, 2, 2
 
@@ -279,11 +212,11 @@
             X = np.random.randn(N, DX)
             Y = np.random.randn(N, DY)
 
-            kern = GPflow.kernels.Matern52(DX)
-            likelihood = GPflow.likelihoods.StudentT()
-
-            m_vgp = GPflow.vgp.VGP(X, Y, kern, likelihood)
-            m_vgp_oa = GPflow.vgp.VGP_opper_archambeau(X, Y, kern, likelihood)
+            kern = gpflow.kernels.Matern52(DX)
+            likelihood = gpflow.likelihoods.StudentT()
+
+            m_vgp = gpflow.vgp.VGP(X, Y, kern, likelihood)
+            m_vgp_oa = gpflow.vgp.VGP_opper_archambeau(X, Y, kern, likelihood)
 
             try:
                 for m in [m_vgp, m_vgp_oa]:
@@ -293,28 +226,6 @@
                     m.optimize(maxiter=1)
             except:
                 assert False, 'array mismatch'
-=======
-        N, DX, DY = 100, 2, 2
-
-        np.random.seed(1)
-        X = np.random.randn(N, DX)
-        Y = np.random.randn(N, DY)
-
-        kern = gpflow.kernels.Matern52(DX)
-        likelihood = gpflow.likelihoods.StudentT()
-
-        m_vgp = gpflow.vgp.VGP(X, Y, kern, likelihood)
-        m_vgp_oa = gpflow.vgp.VGP_opper_archambeau(X, Y, kern, likelihood)
-
-        try:
-            for m in [m_vgp, m_vgp_oa]:
-                m.optimize(maxiter=1)
-                m.X = X[:-1, :]
-                m.Y = Y[:-1, :]
-                m.optimize(maxiter=1)
-        except:
-            assert False, 'array mismatch'
->>>>>>> 91aa5884
 
 
 if __name__ == '__main__':
