# Copyright 2016 the GPflow authors.
#
# Licensed under the Apache License, Version 2.0 (the "License");
# you may not use this file except in compliance with the License.
# You may obtain a copy of the License at
#
# http://www.apache.org/licenses/LICENSE-2.0
#
# Unless required by applicable law or agreed to in writing, software
# distributed under the License is distributed on an "AS IS" BASIS,
# WITHOUT WARRANTIES OR CONDITIONS OF ANY KIND, either express or implied.
# See the License for the specific language governing permissions and
# limitations under the License.from __future__ import print_function

from __future__ import print_function
import GPflow
import tensorflow as tf
import numpy as np
import unittest

rng = np.random.RandomState(0)


class Quadratic(GPflow.model.Model):
    def __init__(self):
        GPflow.model.Model.__init__(self)
        self.x = GPflow.param.Param(rng.randn(10))

    def build_likelihood(self):
        return -tf.reduce_sum(tf.square(self.x))


class TestOptimize(unittest.TestCase):
    def setUp(self):
        tf.reset_default_graph()
<<<<<<< HEAD
=======
        rng = np.random.RandomState(0)

        class Quadratic(GPflow.model.Model):
            def __init__(self):
                GPflow.model.Model.__init__(self)
                self.x = GPflow.param.Param(rng.randn(10))

            def build_likelihood(self):
                return -tf.reduce_sum(tf.square(self.x))

>>>>>>> 47e8c171
        self.m = Quadratic()

    def test_adam(self):
        o = tf.train.AdamOptimizer()
        self.m.optimize(o, maxiter=5000)
        self.assertTrue(self.m.x.value.max() < 1e-2)

    def test_lbfgsb(self):
        self.m.optimize(disp=False)
        self.assertTrue(self.m.x.value.max() < 1e-6)

    def test_feval_counter(self):
        self.m._compile()
        self.m.num_fevals = 0
        for _ in range(10):
            self.m._objective(self.m.get_free_state())
        self.assertTrue(self.m.num_fevals == 10)


class TestNeedsRecompile(unittest.TestCase):
    def setUp(self):
        self.m = GPflow.model.Model()
        self.m.p = GPflow.param.Param(1.0)

    def test_fix(self):
        self.m._needs_recompile = False
        self.m.p.fixed = True
        self.assertTrue(self.m._needs_recompile)

    def test_replace_param(self):
        self.m._needs_recompile = False
        new_p = GPflow.param.Param(3.0)
        self.m.p = new_p
        self.assertTrue(self.m._needs_recompile)

    def test_set_prior(self):
        self.m._needs_recompile = False
        self.m.p.prior = GPflow.priors.Gaussian(0, 1)
        self.assertTrue(self.m._needs_recompile)

    def test_set_transform(self):
        self.m._needs_recompile = False
        self.m.p.transform = GPflow.transforms.Identity()
        self.assertTrue(self.m._needs_recompile)

    def test_replacement(self):
        m = GPflow.model.Model()
        m.p = GPflow.param.Parameterized()
        m.p.p = GPflow.param.Param(1.0)
        m._needs_recompile = False
        # replace Parameterized
        new_p = GPflow.param.Parameterized()
        new_p.p = GPflow.param.Param(1.0)
        m.p = new_p
        self.assertTrue(m._needs_recompile is True)


class TestRecompileNestedInHierarchy(unittest.TestCase):
    def setUp(self):
        tf.reset_default_graph()
        m1 = Quadratic()
        m1.p = GPflow.param.Param(3.0)
        m1._compile()
        m2 = Quadratic()
        m2._compile()
        self.m = GPflow.param.ParamList([m1, m2])

    def _validate_hierarchy_after_change(self):
        self.assertFalse(hasattr(self.m, '_needs_recompile'))
        self.assertTrue(self.m[0]._needs_recompile)
        self.assertFalse(self.m[1]._needs_recompile)
        self.m[0].optimize(maxiter=10)
        self.m[1].optimize(maxiter=10)
        self.assertFalse(hasattr(self.m, '_needs_recompile'))
        self.assertFalse(self.m[0]._needs_recompile)
        self.assertFalse(self.m[1]._needs_recompile)

    def test_fix(self):
        self.assertFalse(hasattr(self.m, '_needs_recompile'))
        self.m[0].p.fixed = True
        self._validate_hierarchy_after_change()

    def test_replace_param(self):
        self.assertFalse(hasattr(self.m, '_needs_recompile'))
        new_p = GPflow.param.Param(3.0)
        self.m[0].x = new_p
        self._validate_hierarchy_after_change()

    def test_set_prior(self):
        self.assertFalse(hasattr(self.m, '_needs_recompile'))
        self.m[0].x.prior = GPflow.priors.Gaussian(0, 1)
        self._validate_hierarchy_after_change()

    def test_set_transform(self):
        self.assertFalse(hasattr(self.m, '_needs_recompile'))
        self.m[0].x.transform = GPflow.transforms.Identity()
        self._validate_hierarchy_after_change()


class KeyboardRaiser:
    """
    This wraps a function and makes it raise a KeyboardInterrupt after some number of calls
    """

    def __init__(self, iters_to_raise, f):
        self.iters_to_raise, self.f = iters_to_raise, f
        self.count = 0

    def __call__(self, *a, **kw):
        self.count += 1
        if self.count >= self.iters_to_raise:
            raise KeyboardInterrupt
        return self.f(*a, **kw)


class TestKeyboardCatching(unittest.TestCase):
    def setUp(self):
        tf.reset_default_graph()
        X = np.random.randn(1000, 3)
        Y = np.random.randn(1000, 3)
        Z = np.random.randn(100, 3)
        self.m = GPflow.sgpr.SGPR(X, Y, Z=Z, kern=GPflow.kernels.RBF(3))

    def test_optimize_np(self):
        x0 = self.m.get_free_state()
        self.m._compile()
        self.m._objective = KeyboardRaiser(15, self.m._objective)
        self.m.optimize(disp=0, maxiter=10000, ftol=0, gtol=0)
        x1 = self.m.get_free_state()
        self.assertFalse(np.allclose(x0, x1))

    def test_optimize_tf(self):
        x0 = self.m.get_free_state()
        callback = KeyboardRaiser(5, lambda x: None)
        o = tf.train.AdamOptimizer()
        self.m.optimize(o, maxiter=15, callback=callback)
        x1 = self.m.get_free_state()
        self.assertFalse(np.allclose(x0, x1))


class TestLikelihoodAutoflow(unittest.TestCase):
    def setUp(self):
        tf.reset_default_graph()
        X = np.random.randn(1000, 3)
        Y = np.random.randn(1000, 3)
        Z = np.random.randn(100, 3)
        self.m = GPflow.sgpr.SGPR(X, Y, Z=Z, kern=GPflow.kernels.RBF(3))

    def test_lik_and_prior(self):
        l0 = self.m.compute_log_likelihood()
        p0 = self.m.compute_log_prior()
        self.m.kern.variance.prior = GPflow.priors.Gamma(1.4, 1.6)
        l1 = self.m.compute_log_likelihood()
        p1 = self.m.compute_log_prior()

        self.assertTrue(p0 == 0.0)
        self.assertFalse(p0 == p1)
        self.assertTrue(l0 == l1)


class TestName(unittest.TestCase):
    def test_name(self):
        m = GPflow.model.Model(name='foo')
        assert m.name == 'foo'


class TestNoRecompileThroughNewModelInstance(unittest.TestCase):
    """ Regression tests for Bug #454 """

    def setUp(self):
        self.X = np.random.rand(10, 2)
        self.Y = np.random.rand(10, 1)

    def test_gpr(self):
        m1 = GPflow.gpr.GPR(self.X, self.Y, GPflow.kernels.Matern32(2))
        m1._compile()
        m2 = GPflow.gpr.GPR(self.X, self.Y, GPflow.kernels.Matern32(2))
        self.assertFalse(m1._needs_recompile)

    def test_sgpr(self):
        m1 = GPflow.sgpr.SGPR(self.X, self.Y, GPflow.kernels.Matern32(2), Z=self.X)
        m1._compile()
        m2 = GPflow.sgpr.SGPR(self.X, self.Y, GPflow.kernels.Matern32(2), Z=self.X)
        self.assertFalse(m1._needs_recompile)

    def test_gpmc(self):
        m1 = GPflow.gpmc.GPMC(self.X, self.Y, GPflow.kernels.Matern32(2), likelihood=GPflow.likelihoods.StudentT())
        m1._compile()
        m2 = GPflow.gpmc.GPMC(self.X, self.Y, GPflow.kernels.Matern32(2), likelihood=GPflow.likelihoods.StudentT())
        self.assertFalse(m1._needs_recompile)

    def test_sgpmc(self):
        m1 = GPflow.sgpmc.SGPMC(self.X, self.Y, GPflow.kernels.Matern32(2), likelihood=GPflow.likelihoods.StudentT(),
                                Z=self.X)
        m1._compile()
        m2 = GPflow.sgpmc.SGPMC(self.X, self.Y, GPflow.kernels.Matern32(2), likelihood=GPflow.likelihoods.StudentT(),
                                Z=self.X)
        self.assertFalse(m1._needs_recompile)

    def test_svgp(self):
        m1 = GPflow.svgp.SVGP(self.X, self.Y, GPflow.kernels.Matern32(2), likelihood=GPflow.likelihoods.StudentT(),
                              Z=self.X)
        m1._compile()
        m2 = GPflow.svgp.SVGP(self.X, self.Y, GPflow.kernels.Matern32(2), likelihood=GPflow.likelihoods.StudentT(),
                              Z=self.X)
        self.assertFalse(m1._needs_recompile)

    def test_vgp(self):
        m1 = GPflow.vgp.VGP(self.X, self.Y, GPflow.kernels.Matern32(2), likelihood=GPflow.likelihoods.StudentT())
        m1._compile()
        m2 = GPflow.vgp.VGP(self.X, self.Y, GPflow.kernels.Matern32(2), likelihood=GPflow.likelihoods.StudentT())
        self.assertFalse(m1._needs_recompile)


if __name__ == "__main__":
    unittest.main()<|MERGE_RESOLUTION|>--- conflicted
+++ resolved
@@ -33,8 +33,6 @@
 class TestOptimize(unittest.TestCase):
     def setUp(self):
         tf.reset_default_graph()
-<<<<<<< HEAD
-=======
         rng = np.random.RandomState(0)
 
         class Quadratic(GPflow.model.Model):
@@ -45,7 +43,6 @@
             def build_likelihood(self):
                 return -tf.reduce_sum(tf.square(self.x))
 
->>>>>>> 47e8c171
         self.m = Quadratic()
 
     def test_adam(self):
